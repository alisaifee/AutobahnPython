###############################################################################
##
##  Copyright 2011 Tavendo GmbH
##
##  Licensed under the Apache License, Version 2.0 (the "License");
##  you may not use this file except in compliance with the License.
##  You may obtain a copy of the License at
##
##      http://www.apache.org/licenses/LICENSE-2.0
##
##  Unless required by applicable law or agreed to in writing, software
##  distributed under the License is distributed on an "AS IS" BASIS,
##  WITHOUT WARRANTIES OR CONDITIONS OF ANY KIND, either express or implied.
##  See the License for the specific language governing permissions and
##  limitations under the License.
##
###############################################################################

import websocket
import autobahn
import fuzzing
import case
import prefixmap
<<<<<<< HEAD

try:
   import pkg_resources
   version = pkg_resources.require("Autobahn")[0].version
except:
   ## i.e. no setuptools installed ..
   version = None


=======
import utf8validator

>>>>>>> 376d926c
<|MERGE_RESOLUTION|>--- conflicted
+++ resolved
@@ -1,37 +1,31 @@
-###############################################################################
-##
-##  Copyright 2011 Tavendo GmbH
-##
-##  Licensed under the Apache License, Version 2.0 (the "License");
-##  you may not use this file except in compliance with the License.
-##  You may obtain a copy of the License at
-##
-##      http://www.apache.org/licenses/LICENSE-2.0
-##
-##  Unless required by applicable law or agreed to in writing, software
-##  distributed under the License is distributed on an "AS IS" BASIS,
-##  WITHOUT WARRANTIES OR CONDITIONS OF ANY KIND, either express or implied.
-##  See the License for the specific language governing permissions and
-##  limitations under the License.
-##
-###############################################################################
-
-import websocket
-import autobahn
-import fuzzing
-import case
-import prefixmap
-<<<<<<< HEAD
-
-try:
-   import pkg_resources
-   version = pkg_resources.require("Autobahn")[0].version
-except:
-   ## i.e. no setuptools installed ..
-   version = None
-
-
-=======
-import utf8validator
-
->>>>>>> 376d926c
+###############################################################################
+##
+##  Copyright 2011 Tavendo GmbH
+##
+##  Licensed under the Apache License, Version 2.0 (the "License");
+##  you may not use this file except in compliance with the License.
+##  You may obtain a copy of the License at
+##
+##      http://www.apache.org/licenses/LICENSE-2.0
+##
+##  Unless required by applicable law or agreed to in writing, software
+##  distributed under the License is distributed on an "AS IS" BASIS,
+##  WITHOUT WARRANTIES OR CONDITIONS OF ANY KIND, either express or implied.
+##  See the License for the specific language governing permissions and
+##  limitations under the License.
+##
+###############################################################################
+
+import websocket
+import autobahn
+import fuzzing
+import case
+import prefixmap
+import utf8validator
+
+try:
+   import pkg_resources
+   version = pkg_resources.require("Autobahn")[0].version
+except:
+   ## i.e. no setuptools installed ..
+   version = None